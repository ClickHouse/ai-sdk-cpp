--- conflicted
+++ resolved
@@ -13,13 +13,9 @@
     integration/anthropic_integration_test.cpp
     integration/tool_calling_integration_test.cpp
     integration/clickhouse_integration_test.cpp
-<<<<<<< HEAD
     integration/openai_embeddings_integration_test.cpp
+    integration/multi_step_duplicate_execution_test.cpp
 
-=======
-    integration/multi_step_duplicate_execution_test.cpp
-    
->>>>>>> 131f1e8f
     # Utility classes
     utils/mock_openai_client.cpp
     utils/mock_anthropic_client.cpp
